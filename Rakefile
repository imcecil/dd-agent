--- conflicted
+++ resolved
@@ -16,8 +16,6 @@
   sh("nosetests --with-xunit --xunit-file=nosetests-performance.xml tests/performance/benchmark*.py")
 end
 
-<<<<<<< HEAD
-=======
 desc "cProfile unit tests (requires 'nose-cprof')"
 task "test:profile" do
   sh("nosetests --with-cprofile tests/performance/benchmark*.py")
@@ -28,8 +26,6 @@
   sh("python -m pstats stats.dat")
 end
 
-
->>>>>>> 7cbfd604
 desc "Run the agent locally"
 task "run" do
   sh("supervisord -n -c supervisord.dev.conf")
