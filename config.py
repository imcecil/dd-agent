--- conflicted
+++ resolved
@@ -8,7 +8,6 @@
 # CONSTANTS
 DATADOG_CONF = "datadog.conf"
 
-<<<<<<< HEAD
 def get_optparser():
     parser = OptionParser()
     parser.add_option('-d', '--dd_url', action='store', default=None, 
@@ -16,10 +15,9 @@
     parser.add_option('-c', '--clean', action='store_true', default=False, 
                         dest='clean')
     return parser
-=======
+
 def get_version():
     return "1.9.2"
->>>>>>> a7f5bf5e
 
 def get_config():
     options, args = get_optparser().parse_args()
