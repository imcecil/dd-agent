--- conflicted
+++ resolved
@@ -17,13 +17,6 @@
 import httplib # Used only for handling httplib.HTTPException (case #26701)
 import logging
 import logging.handlers
-<<<<<<< HEAD
-try:
-	from hashlib import md5
-except ImportError:
-	from md5 import md5 # I know this is depreciated, but we still support Python 2.4 and hashlib is only in 2.5. Case 26918
-=======
->>>>>>> 7bed2924
 import os
 import platform
 import re
@@ -32,15 +25,12 @@
 import urllib
 import urllib2
 
-<<<<<<< HEAD
 # Needed to identify server uniquely
 import uuid
-=======
 try:
     from hashlib import md5
 except ImportError: # Python < 2.5
     from md5 import new as md5
->>>>>>> 7bed2924
 
 # We need to return the data using JSON. As of Python 2.6+, there is a core JSON
 # module. We have a 2.4/2.5 compatible lib included with the agent but if we're
@@ -1404,10 +1394,6 @@
 		self.checksLogger.debug('Payload: %s' % payload)
 		
 		payloadHash = md5(payload).hexdigest()
-<<<<<<< HEAD
-
-=======
->>>>>>> 7bed2924
 		postBackData = urllib.urlencode({'payload' : payload, 'hash' : payloadHash})
 
 		self.checksLogger.debug('doChecks: hashed, doPostBack')
