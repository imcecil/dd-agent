'''
Check the performance counters from IIS
'''
from checks import AgentCheck

class IIS(AgentCheck):
    METRICS = [
        ('iis.uptime', 'gauge', 'ServiceUptime'),

        # Network
        ('iis.net.bytes_sent', 'rate', 'TotalBytesSent'),
        ('iis.net.bytes_rcvd', 'rate', 'TotalBytesReceived'),
        ('iis.net.bytes_total', 'rate', 'TotalBytesTransferred'),
        ('iis.net.num_connections', 'gauge', 'CurrentConnections'),
        ('iis.net.files_sent', 'rate', 'TotalFilesSent'),
        ('iis.net.files_rcvd', 'rate', 'TotalFilesReceived'),
        ('iis.net.connection_attempts', 'rate', 'TotalConnectionAttemptsAllInstances'),

        # HTTP Methods
        ('iis.httpd_request_method.get', 'rate', 'TotalGetRequests'),
        ('iis.httpd_request_method.post', 'rate', 'TotalPostRequests'),
        ('iis.httpd_request_method.head', 'rate', 'TotalHeadRequests'),
        ('iis.httpd_request_method.put', 'rate', 'TotalPutRequests'),
        ('iis.httpd_request_method.delete', 'rate', 'TotalDeleteRequests'),
        ('iis.httpd_request_method.options', 'rate', 'TotalOptionsRequests'),
        ('iis.httpd_request_method.trace', 'rate', 'TotalTraceRequests'),

        # Errors
        ('iis.errors.not_found', 'rate', 'TotalNotFoundErrors'),
        ('iis.errors.locked', 'rate', 'TotalLockedErrors'),

        # Users
        ('iis.users.anon', 'rate', 'TotalAnonymousUsers'),
        ('iis.users.nonanon', 'rate', 'TotalNonAnonymousUsers'),

        # Requests
        ('iis.requests.cgi', 'rate', 'TotalCGIRequests'),
        ('iis.requests.isapi', 'rate', 'TotalISAPIExtensionRequests'),
    ]

    def check(self, instance):
        try:
            import wmi
        except ImportError:
            self.log.error("Unable to import 'wmi' module")
            return

        # Connect to the WMI provider
        host = instance.get('host', None)
        user = instance.get('username', None)
        password = instance.get('password', None)
        instance_tags = instance.get('tags', [])
        sites = instance.get('sites', ['_Total'])
        w = wmi.WMI(host, user=user, password=password)

        try:
            wmi_cls = w.Win32_PerfFormattedData_W3SVC_WebService()
            if not wmi_cls:
                raise Exception('Missing data from Win32_PerfFormattedData_W3SVC_WebService')
        except Exception:
            self.log.exception('Unable to fetch Win32_PerfFormattedData_W3SVC_WebService class')
            return

        # Iterate over every IIS site
        for iis_site in wmi_cls:
            # Skip any sites we don't specifically want.
            if iis_site.Name not in sites:
                continue

<<<<<<< HEAD
            # Submit the metric value with the correct type
            value = getattr(wmi_cls, wmi_val)
            metric_func = getattr(self, mtype)
            metric_func(metric, value, tags=tags)
=======
            # Tag with the site name if we're not using the aggregate
            if iis_site.Name != '_Total':
                tags = instance_tags + ['site:%s' % iis_site.Name]
            else:
                tags = instance_tags

            for metric, mtype, wmi_val in self.METRICS:
                if not hasattr(iis_site, wmi_val):
                    self.log.error('Unable to fetch metric %s. Missing %s in Win32_PerfFormattedData_W3SVC_WebService' \
                        % (metric, wmi_val))
                    continue

                # Submit the metric value with the correct type
                value = float(getattr(iis_site, wmi_val))
                metric_func = getattr(self, mtype)
                metric_func(metric, value, tags=tags)
>>>>>>> 00053a53
<|MERGE_RESOLUTION|>--- conflicted
+++ resolved
@@ -67,12 +67,6 @@
             if iis_site.Name not in sites:
                 continue
 
-<<<<<<< HEAD
-            # Submit the metric value with the correct type
-            value = getattr(wmi_cls, wmi_val)
-            metric_func = getattr(self, mtype)
-            metric_func(metric, value, tags=tags)
-=======
             # Tag with the site name if we're not using the aggregate
             if iis_site.Name != '_Total':
                 tags = instance_tags + ['site:%s' % iis_site.Name]
@@ -88,5 +82,4 @@
                 # Submit the metric value with the correct type
                 value = float(getattr(iis_site, wmi_val))
                 metric_func = getattr(self, mtype)
-                metric_func(metric, value, tags=tags)
->>>>>>> 00053a53
+                metric_func(metric, value, tags=tags)