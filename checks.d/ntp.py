# std
import time

# project
from checks import AgentCheck

# 3rd party
import ntplib

DEFAULT_MIN_COLLECTION_INTERVAL = 20 # in seconds
DEFAULT_OFFSET_THRESHOLD = 600 # in seconds
DEFAULT_NTP_VERSION = 3
DEFAULT_TIMEOUT = 1 # in seconds
DEFAULT_HOST = "pool.ntp.org"
DEFAULT_PORT = "ntp"

class NtpCheck(AgentCheck):
    def check(self, instance):
        min_collection_interval = instance.get('min_collection_interval', DEFAULT_MIN_COLLECTION_INTERVAL)
        if not hasattr(self, "last_collection_time"):
            self.last_collection_time = 0
        else:
            if time.time() - self.last_collection_time < min_collection_interval:
                self.log.debug("Not running NTP Check as it ran less than {0}s ago".format(min_collection_interval))
                return

        offset_threshold = instance.get('offset_threshold', DEFAULT_OFFSET_THRESHOLD)
        try:
            offset_threshold = int(offset_threshold)
        except (TypeError, ValueError):
            raise Exception('Must specify an integer value for offset_threshold. Configured value is %s' % repr(offset_threshold))
        req_args = {
            'host':    instance.get('host', DEFAULT_HOST),
            'port':    instance.get('port', DEFAULT_PORT),
            'version': int(instance.get('version', DEFAULT_NTP_VERSION)),
            'timeout': float(instance.get('timeout', DEFAULT_TIMEOUT)),
        }
        try:
            ntp_stats = ntplib.NTPClient().request(**req_args)
        except ntplib.NTPException:
            self.log.warning("Could not connect to NTP Server")
            status  = AgentCheck.UNKNOWN
            ntp_ts = None
        else:
            self.last_collection_time = time.time()
            ntp_offset = ntp_stats.offset
            # Use the ntp server's timestamp for the time of the result in
            # case the agent host's clock is messed up.
            ntp_ts = ntp_stats.recv_time

<<<<<<< HEAD
            service_check_msg = None
            if ntp_offset > offset_threshold:
=======
            if abs(ntp_offset) > offset_threshold:
>>>>>>> 949f5793
                status = AgentCheck.CRITICAL
                service_check_msg = "Offset {0} secs higher than offset threshold ({1} secs)".format(ntp_offset, offset_threshold)
            else:
                status = AgentCheck.OK

        self.service_check('ntp.in_sync', status, timestamp=ntp_ts, message=service_check_msg)
        self.gauge('ntp.offset', ntp_offset, timestamp=ntp_ts)<|MERGE_RESOLUTION|>--- conflicted
+++ resolved
@@ -48,12 +48,8 @@
             # case the agent host's clock is messed up.
             ntp_ts = ntp_stats.recv_time
 
-<<<<<<< HEAD
             service_check_msg = None
-            if ntp_offset > offset_threshold:
-=======
             if abs(ntp_offset) > offset_threshold:
->>>>>>> 949f5793
                 status = AgentCheck.CRITICAL
                 service_check_msg = "Offset {0} secs higher than offset threshold ({1} secs)".format(ntp_offset, offset_threshold)
             else:
